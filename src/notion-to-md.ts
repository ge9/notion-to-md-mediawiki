--- conflicted
+++ resolved
@@ -7,18 +7,12 @@
   ListBlockChildrenResponseResults,
   MdBlock,
   NotionToMarkdownOptions,
-<<<<<<< HEAD
   CustomTransformer,
   Equation,
-} from "./types";
-import * as md from "./utils/md";
-import { getBlockChildren } from "./utils/notion";
-=======
   Text,
 } from './types';
 import * as md from './utils/md';
 import { getBlockChildren } from './utils/notion';
->>>>>>> b8e75bd7
 
 /**
  * Converts a Notion page to Markdown.
