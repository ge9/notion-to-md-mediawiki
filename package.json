{
  "name": "notion-to-md",
  "version": "2.0.0",
<<<<<<< HEAD
  "main": "notion-to-md.js",
  "typings": "desc.d.ts",
=======
  "engines": {
    "node": ">=12"
  },
  "main": "./build/notion-to-md.js",
>>>>>>> 6bb44d60
  "scripts": {
    "prepare": "npm run build",
    "build": "tsc",
    "prebuild": "npm run clean",
    "clean": "rm -rf ./build",
    "test": "echo \"Error: no test specified\" && exit 1"
  },
  "keywords": [
    "notion",
    "markdown",
    "md",
    "notion",
    "notion-api",
    "notion-to-md",
    "notion2md"
  ],
  "author": "",
  "license": "ISC",
  "files": [
    "build/**"
  ],
  "repository": {
    "type": "git",
    "url": "git+https://github.com/souvikinator/notion-to-md.git"
  },
  "bugs": {
    "url": "https://github.com/souvikinator/notion-to-md/issues"
  },
  "homepage": "https://github.com/souvikinator/notion-to-md#readme",
<<<<<<< HEAD
  "description": "convert notion pages, block and list of blocks to markdown (supports nesting)"
=======
  "description": "convert notion pages, block and list of blocks to markdown (supports nesting)",
  "dependencies": {
    "@notionhq/client": "^0.4.11",
    "notion-to-md": "^2.0.0"
  },
  "devDependencies": {
    "typescript": "^4.5.4"
  }
>>>>>>> 6bb44d60
}<|MERGE_RESOLUTION|>--- conflicted
+++ resolved
@@ -1,15 +1,11 @@
 {
   "name": "notion-to-md",
-  "version": "2.0.0",
-<<<<<<< HEAD
-  "main": "notion-to-md.js",
-  "typings": "desc.d.ts",
-=======
+  "version": "2.1.0",
   "engines": {
     "node": ">=12"
   },
-  "main": "./build/notion-to-md.js",
->>>>>>> 6bb44d60
+  "main": "./build",
+  "types": "./build/index.d.ts",
   "scripts": {
     "prepare": "npm run build",
     "build": "tsc",
@@ -39,16 +35,9 @@
     "url": "https://github.com/souvikinator/notion-to-md/issues"
   },
   "homepage": "https://github.com/souvikinator/notion-to-md#readme",
-<<<<<<< HEAD
-  "description": "convert notion pages, block and list of blocks to markdown (supports nesting)"
-=======
   "description": "convert notion pages, block and list of blocks to markdown (supports nesting)",
-  "dependencies": {
+  "devDependencies": {
     "@notionhq/client": "^0.4.11",
-    "notion-to-md": "^2.0.0"
-  },
-  "devDependencies": {
     "typescript": "^4.5.4"
   }
->>>>>>> 6bb44d60
 }