--- conflicted
+++ resolved
@@ -1,16 +1,10 @@
 {
   "name": "notion-to-md",
-<<<<<<< HEAD
-  "version": "1.0.7",
+  "version": "2.0.0",
   "engines": {
     "node": ">=12"
   },
   "main": "./build/notion-to-md.js",
-=======
-  "version": "2.0.0",
-  "main": "notion-to-md.js",
-  "typings": "main.d.ts",
->>>>>>> d548ee42
   "scripts": {
     "prepare": "npm run build",
     "build": "tsc",
@@ -41,14 +35,9 @@
   },
   "homepage": "https://github.com/souvikinator/notion-to-md#readme",
   "description": "convert notion pages, block and list of blocks to markdown (supports nesting)",
-<<<<<<< HEAD
   "devDependencies": {
-    "@notionhq/client": "^0.4.9",
-    "typescript": "^4.5.3"
-=======
-  "dependencies": {
     "@notionhq/client": "^0.4.11",
-    "notion-to-md": "^2.0.0"
->>>>>>> d548ee42
+    "notion-to-md": "^2.0.0",
+    "typescript": "^4.5.4"
   }
 }